#!/usr/bin/env python3
# -*- coding: utf-8 -*-
# test_big_phi.py

import pickle
from unittest.mock import patch

import numpy as np
import pytest

from pyphi import Network, Subsystem, compute, config, constants, models, utils
from pyphi.compute import constellation
<<<<<<< HEAD
from pyphi.compute.big_phi import (_find_mip_parallel, _find_mip_sequential,
                                   big_mip_bipartitions)
from pyphi.constants import Direction
from pyphi.models import Cut, _null_bigmip
from pyphi.partition import directed_bipartition

# pylint: disable=unused-argument
=======
from pyphi.compute.big_phi import FindMip, big_mip_bipartitions
>>>>>>> 2a426704

# TODO: split these into `concept` and `big_phi` tests

# Answers
# ~~~~~~~~~~~~~~~~~~~~~~~~~~~~~~~~~~~~~~~~~~~~~~~~~~~~~~~~~~~~~~~~~~~~~~~~~~~~~

standard_answer = {
    'phi': 2.3125,
    'unpartitioned_small_phis': {
        (1,): 0.25,
        (2,): 0.5,
        (0, 1): 0.333333,
        (0, 1, 2): 0.5
    },
    'len_partitioned_constellation': 1,
    'sum_partitioned_small_phis': 0.5,
    'cut': models.Cut(severed=(1, 2), intact=(0,))
}


noised_answer = {
    'phi': 1.928592,
    'unpartitioned_small_phis': {
        (0,): 0.0625,
        (1,): 0.2,
        (2,): 0.316326,
        (0, 1): 0.319047,
        (0, 2): 0.0125,
        (1, 2): 0.263847,
        (0, 1, 2): 0.35
    },
    'len_partitioned_constellation': 7,
    'sum_partitioned_small_phis': 0.504906,
    'cut': models.Cut(severed=(1, 2), intact=(0,))
}


big_answer = {
    'phi': 10.729491,
    'unpartitioned_small_phis': {
        (0,): 0.25,
        (1,): 0.25,
        (2,): 0.25,
        (3,): 0.25,
        (4,): 0.25,
        (0, 1): 0.2,
        (0, 2): 0.2,
        (0, 3): 0.2,
        (0, 4): 0.2,
        (1, 2): 0.2,
        (1, 3): 0.2,
        (1, 4): 0.2,
        (2, 3): 0.2,
        (2, 4): 0.2,
        (3, 4): 0.2,
        (0, 1, 2): 0.2,
        (0, 1, 3): 0.257143,
        (0, 1, 4): 0.2,
        (0, 2, 3): 0.257143,
        (0, 2, 4): 0.257143,
        (0, 3, 4): 0.2,
        (1, 2, 3): 0.2,
        (1, 2, 4): 0.257143,
        (1, 3, 4): 0.257143,
        (2, 3, 4): 0.2,
        (0, 1, 2, 3): 0.185709,
        (0, 1, 2, 4): 0.185709,
        (0, 1, 3, 4): 0.185709,
        (0, 2, 3, 4): 0.185709,
        (1, 2, 3, 4): 0.185709
    },
    'len_partitioned_constellation': 17,
    'sum_partitioned_small_phis': 3.564909,
    'cut': models.Cut(severed=(2, 4), intact=(0, 1, 3))
}


big_subsys_0_thru_3_answer = {
    'phi': 0.366389,
    'unpartitioned_small_phis': {
        (0,): 0.166667,
        (1,): 0.166667,
        (2,): 0.166667,
        (3,): 0.25,
        (0, 1): 0.133333,
        (1, 2): 0.133333
    },
    'len_partitioned_constellation': 5,
    'sum_partitioned_small_phis': 0.883334,
    'cut': models.Cut(severed=(1, 3), intact=(0, 2))
}


rule152_answer = {
    'phi': 6.952286,
    'unpartitioned_small_phis': {
        (0,): 0.125,
        (1,): 0.125,
        (2,): 0.125,
        (3,): 0.125,
        (4,): 0.125,
        (0, 1): 0.25,
        (0, 2): 0.184614,
        (0, 3): 0.184614,
        (0, 4): 0.25,
        (1, 2): 0.25,
        (1, 3): 0.184614,
        (1, 4): 0.184614,
        (2, 3): 0.25,
        (2, 4): 0.184614,
        (3, 4): 0.25,
        (0, 1, 2): 0.25,
        (0, 1, 3): 0.316666,
        (0, 1, 4): 0.25,
        (0, 2, 3): 0.316666,
        (0, 2, 4): 0.316666,
        (0, 3, 4): 0.25,
        (1, 2, 3): 0.25,
        (1, 2, 4): 0.316666,
        (1, 3, 4): 0.316666,
        (2, 3, 4): 0.25,
        (0, 1, 2, 3): 0.25,
        (0, 1, 2, 4): 0.25,
        (0, 1, 3, 4): 0.25,
        (0, 2, 3, 4): 0.25,
        (1, 2, 3, 4): 0.25,
        (0, 1, 2, 3, 4): 0.25
    },
    'len_partitioned_constellation': 24,
    'sum_partitioned_small_phis': 4.185363,
    'cuts': [
        models.Cut(severed=(0, 1, 2, 3), intact=(4,)),
        models.Cut(severed=(0, 1, 2, 4), intact=(3,)),
        models.Cut(severed=(0, 1, 3, 4), intact=(2,)),
        models.Cut(severed=(0, 2, 3, 4), intact=(1,)),
        models.Cut(severed=(1, 2, 3, 4), intact=(0,)),
        # TODO: are there other possible cuts?
    ]
}


micro_answer = {
    'phi': 0.974411,
    'unpartitioned_small_phis': {
        (0,): 0.175,
        (1,): 0.175,
        (2,): 0.175,
        (3,): 0.175,
        (0, 1): 0.348114,
        (2, 3): 0.348114,
    },
    'cuts': [
        models.Cut(severed=(0, 2), intact=(1, 3)),
        models.Cut(severed=(1, 2), intact=(0, 3)),
        models.Cut(severed=(0, 3), intact=(1, 2)),
        models.Cut(severed=(1, 3), intact=(0, 2)),
    ]
}

macro_answer = {
    'phi': 0.86905,
    'unpartitioned_small_phis': {
        (0,): 0.455,
        (1,): 0.455,
    },
    'cuts': [
        models.Cut(severed=(0,), intact=(1,)),
        models.Cut(severed=(1,), intact=(0,)),
    ]
}


# Helpers
# ~~~~~~~~~~~~~~~~~~~~~~~~~~~~~~~~~~~~~~~~~~~~~~~~~~~~~~~~~~~~~~~~~~~~~~~~~~~~~


def check_unpartitioned_small_phis(small_phis, unpartitioned_constellation):
    assert len(small_phis) == len(unpartitioned_constellation)
    for c in unpartitioned_constellation:
        assert c.phi == small_phis[c.mechanism]


def check_partitioned_small_phis(answer, partitioned_constellation):
    if 'len_partitioned_constellation' in answer:
        assert (answer['len_partitioned_constellation'] ==
                len(partitioned_constellation))
    if 'sum_partitioned_small_phis' in answer:
        assert (round(sum(c.phi for c in partitioned_constellation),
                      config.PRECISION) ==
                answer['sum_partitioned_small_phis'])


def check_mip(mip, answer):
    # Check big phi value.
    assert mip.phi == answer['phi']
    # Check small phis of unpartitioned constellation.
    check_unpartitioned_small_phis(answer['unpartitioned_small_phis'],
                                   mip.unpartitioned_constellation)
    # Check sum of small phis of partitioned constellation if answer is
    # available.
    check_partitioned_small_phis(answer, mip.partitioned_constellation)
    # Check cut.
    if 'cut' in answer:
        assert mip.cut == answer['cut']
    elif 'cuts' in answer:
        assert mip.cut in answer['cuts']


# Tests
# ~~~~~~~~~~~~~~~~~~~~~~~~~~~~~~~~~~~~~~~~~~~~~~~~~~~~~~~~~~~~~~~~~~~~~~~~~~~~~

def test_null_concept(s, flushcache, restore_fs_cache):
    flushcache()
    cause = models.Mice(models.Mip(
        unpartitioned_repertoire=s.unconstrained_cause_repertoire(()),
        phi=0, direction=Direction.PAST, mechanism=(), purview=(),
        partition=None, partitioned_repertoire=None))
    effect = models.Mice(models.Mip(
        unpartitioned_repertoire=s.unconstrained_effect_repertoire(()),
        phi=0, direction=Direction.FUTURE, mechanism=(), purview=(),
        partition=None, partitioned_repertoire=None))
    assert (s.null_concept ==
            models.Concept(mechanism=(), phi=0, cause=cause, effect=effect,
                           subsystem=s))


def test_concept_nonexistent(s, flushcache, restore_fs_cache):
    flushcache()
    assert not compute.concept(s, (0, 2))


@patch('pyphi.compute.distance._constellation_distance_simple')
@patch('pyphi.compute.distance._constellation_distance_emd')
def test_constellation_distance_uses_simple_vs_emd(mock_emd_distance,
                                                   mock_simple_distance, s):
    """Quick check that we use the correct constellation distance function.

    If the two constellations differ only in that some concepts have
    moved to the null concept and all other concepts are the same then
    we use the simple constellation distance. Otherwise, use the EMD.
    """
    mock_emd_distance.return_value = float()
    mock_simple_distance.return_value = float()

    make_mice = lambda: models.Mice(models.Mip(
        phi=None, direction=None, mechanism=None,
        purview=None, partition=None,
        unpartitioned_repertoire=None,
        partitioned_repertoire=None))

    lone_concept = models.Concept(cause=make_mice(), effect=make_mice(),
                                  mechanism=(0, 1))
    # lone concept -> null concept
    compute.constellation_distance((lone_concept,), ())
    assert mock_emd_distance.called is False
    assert mock_simple_distance.called is True
    mock_simple_distance.reset_mock()

    other_concept = models.Concept(cause=make_mice(), effect=make_mice(),
                                   mechanism=(0, 1, 2))
    # different concepts in constellation
    compute.constellation_distance((lone_concept,), (other_concept,))
    assert mock_emd_distance.called is True
    assert mock_simple_distance.called is False


def test_constellation_distance_switches_to_small_phi_difference(s):
    mip = compute.big_mip(s)
    constellations = (mip.unpartitioned_constellation,
                      mip.partitioned_constellation)

    with config.override(USE_SMALL_PHI_DIFFERENCE_FOR_CONSTELLATION_DISTANCE=False):
        assert 2.3125 == compute.constellation_distance(*constellations)

    with config.override(USE_SMALL_PHI_DIFFERENCE_FOR_CONSTELLATION_DISTANCE=True):
        assert 1.083333 == compute.constellation_distance(*constellations)


@config.override(CACHE_BIGMIPS=True)
def test_big_mip_cache_key_includes_config_dependencies(s, flushcache,
                                                        restore_fs_cache):
    flushcache()

    with config.override(MEASURE='EMD'):
        emd_big_phi = compute.big_phi(s)

    with config.override(MEASURE='L1'):
        l1_big_phi = compute.big_phi(s)

    assert l1_big_phi != emd_big_phi


def test_conceptual_information(s, flushcache, restore_fs_cache):
    flushcache()
    assert compute.conceptual_information(s) == 2.8125


def test_big_mip_empty_subsystem(s_empty, flushcache, restore_fs_cache):
    flushcache()
    assert (compute.big_mip(s_empty) ==
            models.BigMip(phi=0.0,
                          unpartitioned_constellation=(),
                          partitioned_constellation=(),
                          subsystem=s_empty,
                          cut_subsystem=s_empty))


def test_big_mip_disconnected_network(reducible, flushcache, restore_fs_cache):
    flushcache()
    assert (compute.big_mip(reducible) ==
            models.BigMip(subsystem=reducible, cut_subsystem=reducible,
                          phi=0.0, unpartitioned_constellation=[],
                          partitioned_constellation=[]))


def test_big_mip_wrappers(reducible, flushcache, restore_fs_cache):
    flushcache()
    assert (compute.big_mip(reducible) ==
            models.BigMip(subsystem=reducible, cut_subsystem=reducible,
                          phi=0.0, unpartitioned_constellation=[],
                          partitioned_constellation=[]))
    assert compute.big_phi(reducible) == 0.0


@config.override(SINGLE_NODES_WITH_SELFLOOPS_HAVE_PHI=True)
def test_big_mip_single_node_selfloops_have_phi(s_single, flushcache,
                                                restore_fs_cache):
    flushcache()
    assert compute.big_mip(s_single).phi == 0.5


@config.override(SINGLE_NODES_WITH_SELFLOOPS_HAVE_PHI=False)
def test_big_mip_single_node_selfloops_dont_have_phi(s_single, flushcache,
                                                     restore_fs_cache):
    flushcache()
    assert compute.big_mip(s_single).phi == 0.0


@pytest.fixture
def standard_FindMip(s):
    unpartitioned_constellation = constellation(s)
    cuts = big_mip_bipartitions(s.node_indices)
    return FindMip(cuts, s, unpartitioned_constellation)


@config.override(PARALLEL_CUT_EVALUATION=False)
def test_find_mip_sequential_standard_example(standard_FindMip, flushcache,
                                              restore_fs_cache):
    flushcache()
<<<<<<< HEAD
    unpartitioned_constellation = constellation(s)
    bipartitions = directed_bipartition(s.node_indices, nontrivial=True)
    cuts = [Cut(bipartition[0], bipartition[1])
            for bipartition in bipartitions]
    min_mip = _null_bigmip(s)
    min_mip.phi = float('inf')
    mip = _find_mip_sequential(s, cuts, unpartitioned_constellation, min_mip)
=======
    mip = standard_FindMip.run_sequential()
>>>>>>> 2a426704
    check_mip(mip, standard_answer)


@config.override(PARALLEL_CUT_EVALUATION=True, NUMBER_OF_CORES=-2)
def test_find_mip_parallel_standard_example(standard_FindMip, flushcache,
                                            restore_fs_cache):
    flushcache()
<<<<<<< HEAD
    unpartitioned_constellation = constellation(s)
    bipartitions = directed_bipartition(s.node_indices, nontrivial=True)
    cuts = [Cut(bipartition[0], bipartition[1])
            for bipartition in bipartitions]
    min_mip = _null_bigmip(s)
    min_mip.phi = float('inf')
    mip = _find_mip_parallel(s, cuts, unpartitioned_constellation, min_mip)
=======
    mip = standard_FindMip.run_parallel()
>>>>>>> 2a426704
    check_mip(mip, standard_answer)


@pytest.fixture
def s_noised_FindMip(s_noised):
    unpartitioned_constellation = constellation(s_noised)
    cuts = big_mip_bipartitions(s_noised.node_indices)
    return FindMip(cuts, s_noised, unpartitioned_constellation)


@config.override(PARALLEL_CUT_EVALUATION=False)
def test_find_mip_sequential_noised_example(s_noised_FindMip, flushcache,
                                            restore_fs_cache):
    flushcache()
<<<<<<< HEAD
    unpartitioned_constellation = constellation(s_noised)
    bipartitions = directed_bipartition(s_noised.node_indices, nontrivial=True)
    cuts = [Cut(bipartition[0], bipartition[1])
            for bipartition in bipartitions]
    min_mip = _null_bigmip(s_noised)
    min_mip.phi = float('inf')
    mip = _find_mip_sequential(s_noised, cuts, unpartitioned_constellation,
                               min_mip)

=======
    mip = s_noised_FindMip.run_sequential()
>>>>>>> 2a426704
    check_mip(mip, noised_answer)


@config.override(PARALLEL_CUT_EVALUATION=True, NUMBER_OF_CORES=-2)
def test_find_mip_parallel_noised_example(s_noised_FindMip, flushcache,
                                          restore_fs_cache):
    flushcache()
<<<<<<< HEAD
    unpartitioned_constellation = constellation(s_noised)
    bipartitions = directed_bipartition(s_noised.node_indices, nontrivial=True)
    cuts = [Cut(bipartition[0], bipartition[1])
            for bipartition in bipartitions]
    min_mip = _null_bigmip(s_noised)
    min_mip.phi = float('inf')
    mip = _find_mip_parallel(s_noised, cuts, unpartitioned_constellation,
                             min_mip)
=======
    mip = s_noised_FindMip.run_parallel()
>>>>>>> 2a426704
    check_mip(mip, noised_answer)


@pytest.fixture
def micro_s_FindMip(micro_s):
    unpartitioned_constellation = constellation(micro_s)
    cuts = big_mip_bipartitions(micro_s.node_indices)
    return FindMip(cuts, micro_s, unpartitioned_constellation)


@config.override(PARALLEL_CUT_EVALUATION=True)
def test_find_mip_parallel_micro(micro_s_FindMip, flushcache, restore_fs_cache):
    flushcache()
    mip = micro_s_FindMip.run_parallel()
    check_mip(mip, micro_answer)


@config.override(PARALLEL_CUT_EVALUATION=False)
def test_find_mip_sequential_micro(micro_s_FindMip, flushcache, restore_fs_cache):
    flushcache()
    mip = micro_s_FindMip.run_sequential()
    check_mip(mip, micro_answer)


def test_possible_complexes(s):
    assert list(compute.possible_complexes(s.network, s.state)) == [
        Subsystem(s.network, s.state, (1,)),
        Subsystem(s.network, s.state, (0, 1)),
        Subsystem(s.network, s.state, (0, 2)),
        Subsystem(s.network, s.state, (1, 2)),
        Subsystem(s.network, s.state, (0, 1, 2)),
    ]


def test_complexes_standard(s, flushcache, restore_fs_cache):
    flushcache()
    complexes = list(compute.complexes(s.network, s.state))
    check_mip(complexes[2], standard_answer)


# TODO!! add more assertions for the smaller subsystems
def test_all_complexes_standard(s, flushcache, restore_fs_cache):
    flushcache()
    complexes = list(compute.all_complexes(s.network, s.state))
    check_mip(complexes[-1], standard_answer)


def test_big_mip_complete_graph_standard_example(s_complete):
    mip = compute.big_mip(s_complete)
    check_mip(mip, standard_answer)


def test_big_mip_complete_graph_s_noised(s_noised_complete):
    mip = compute.big_mip(s_noised_complete)
    check_mip(mip, noised_answer)


@pytest.mark.slow
def test_big_mip_complete_graph_big_subsys_all(big_subsys_all_complete):
    mip = compute.big_mip(big_subsys_all_complete)
    check_mip(mip, big_answer)


@pytest.mark.slow
def test_big_mip_complete_graph_rule152_s(rule152_s_complete):
    mip = compute.big_mip(rule152_s_complete)
    check_mip(mip, rule152_answer)


@pytest.mark.slow
def test_big_mip_big_network(big_subsys_all, flushcache, restore_fs_cache):
    flushcache()
    mip = compute.big_mip(big_subsys_all)
    check_mip(mip, big_answer)


def test_big_mip_big_network_0_thru_3(big_subsys_0_thru_3, flushcache,
                                      restore_fs_cache):
    flushcache()
    mip = compute.big_mip(big_subsys_0_thru_3)
    check_mip(mip, big_subsys_0_thru_3_answer)


@pytest.mark.slow
def test_big_mip_rule152(rule152_s, flushcache, restore_fs_cache):
    flushcache()
    mip = compute.big_mip(rule152_s)
    check_mip(mip, rule152_answer)


# TODO fix this horribly outdated mess that never worked in the first place :P
@pytest.mark.veryslow
def test_rule152_complexes_no_caching(rule152):
    net = rule152
    # Mapping from index of a PyPhi subsystem in network.subsystems to the
    # index of the corresponding subsystem in the Matlab list of subsets
    perm = {0: 0, 1: 1, 2: 3, 3: 7, 4: 15, 5: 2, 6: 4, 7: 8, 8: 16, 9: 5, 10:
            9, 11: 17, 12: 11, 13: 19, 14: 23, 15: 6, 16: 10, 17: 18, 18: 12,
            19: 20, 20: 24, 21: 13, 22: 21, 23: 25, 24: 27, 25: 14, 26: 22, 27:
            26, 28: 28, 29: 29, 30: 30}
    with open('test/data/rule152_results.pkl', 'rb') as f:
        results = pickle.load(f)

    # Don't use concept caching for this test.
    constants.CACHE_CONCEPTS = False

    for state, result in results.items():
        # Empty the DB.
        _flushdb()
        # Unpack the state from the results key.
        # Generate the network with the state we're testing.
        net = Network(rule152.tpm, state,
                      connectivity_matrix=rule152.connectivity_matrix)
        # Comptue all the complexes, leaving out the first (empty) subsystem
        # since Matlab doesn't include it in results.
        complexes = list(compute.complexes(net))[1:]
        # Check the phi values of all complexes.
        zz = [(bigmip.phi, result['subsystem_phis'][perm[i]]) for i, bigmip in
            list(enumerate(complexes))]
        diff = [utils.phi_eq(bigmip.phi, result['subsystem_phis'][perm[i]]) for
                i, bigmip in list(enumerate(complexes))]
        assert all(utils.phi_eq(bigmip.phi, result['subsystem_phis'][perm[i]])
                   for i, bigmip in list(enumerate(complexes))[:])
        # Check the main complex in particular.
        main = compute.main_complex(net)
        # Check the phi value of the main complex.
        assert utils.phi_eq(main.phi, result['phi'])
        # Check that the nodes are the same.
        assert (main.subsystem.node_indices ==
                complexes[result['main_complex'] - 1].subsystem.node_indices)
        # Check that the concept's phi values are the same.
        result_concepts = [c for c in result['concepts']
                           if c['is_irreducible']]
        z = list(zip([c.phi for c in main.unpartitioned_constellation],
                     [c['phi'] for c in result_concepts]))
        diff = [i for i in range(len(z)) if not utils.phi_eq(z[i][0], z[i][1])]
        assert all(list(utils.phi_eq(c.phi, result_concepts[i]['phi']) for i, c
                        in enumerate(main.unpartitioned_constellation)))
        # Check that the minimal cut is the same.
        assert main.cut == result['cut']


<<<<<<< HEAD
@config.override(PARALLEL_CUT_EVALUATION=True)
def test_find_mip_parallel_micro(micro_s, flushcache, restore_fs_cache):
    flushcache()

    unpartitioned_constellation = constellation(micro_s)
    bipartitions = directed_bipartition(micro_s.node_indices, nontrivial=True)
    cuts = [Cut(bipartition[0], bipartition[1])
            for bipartition in bipartitions]
    min_mip = _null_bigmip(micro_s)
    min_mip.phi = float('inf')
    mip = _find_mip_parallel(micro_s, cuts, unpartitioned_constellation,
                             min_mip)
    check_mip(mip, micro_answer)


@config.override(PARALLEL_CUT_EVALUATION=False)
def test_find_mip_sequential_micro(micro_s, flushcache, restore_fs_cache):
    flushcache()

    unpartitioned_constellation = constellation(micro_s)
    bipartitions = directed_bipartition(micro_s.node_indices, nontrivial=True)
    cuts = [Cut(bipartition[0], bipartition[1])
            for bipartition in bipartitions]
    min_mip = _null_bigmip(micro_s)
    min_mip.phi = float('inf')
    mip = _find_mip_sequential(micro_s, cuts, unpartitioned_constellation,
                               min_mip)
    check_mip(mip, micro_answer)


=======
>>>>>>> 2a426704
@pytest.mark.dev
def test_big_mip_macro(macro_s, flushcache, restore_fs_cache):
    flushcache()
    mip = compute.big_mip(macro_s)
    check_mip(mip, macro_answer)


def test_parallel_and_sequential_constellations_are_equal(s, micro_s, macro_s):
    with config.override(PARALLEL_CONCEPT_EVALUATION=False):
        c = compute.constellation(s)
        c_micro = compute.constellation(micro_s)
        c_macro = compute.constellation(macro_s)

    with config.override(PARALLEL_CONCEPT_EVALUATION=True):
        assert set(c) == set(compute.constellation(s))
        assert set(c_micro) == set(compute.constellation(micro_s))
        assert set(c_macro) == set(compute.constellation(macro_s))


def test_big_mip_bipartitions():
    with config.override(CUT_ONE_APPROXIMATION=False):
        answer = [models.Cut((1,), (2, 3, 4)),
                  models.Cut((2,), (1, 3, 4)),
                  models.Cut((1, 2), (3, 4)),
                  models.Cut((3,), (1, 2, 4)),
                  models.Cut((1, 3), (2, 4)),
                  models.Cut((2, 3), (1, 4)),
                  models.Cut((1, 2, 3), (4,)),
                  models.Cut((4,), (1, 2, 3)),
                  models.Cut((1, 4), (2, 3)),
                  models.Cut((2, 4), (1, 3)),
                  models.Cut((1, 2, 4), (3,)),
                  models.Cut((3, 4), (1, 2)),
                  models.Cut((1, 3, 4), (2,)),
                  models.Cut((2, 3, 4), (1,))]
        assert big_mip_bipartitions((1, 2, 3, 4)) == answer

    with config.override(CUT_ONE_APPROXIMATION=True):
        answer = [models.Cut((1,), (2, 3, 4)),
                  models.Cut((2,), (1, 3, 4)),
                  models.Cut((3,), (1, 2, 4)),
                  models.Cut((4,), (1, 2, 3)),
                  models.Cut((2, 3, 4), (1,)),
                  models.Cut((1, 3, 4), (2,)),
                  models.Cut((1, 2, 4), (3,)),
                  models.Cut((1, 2, 3), (4,))]
        assert big_mip_bipartitions((1, 2, 3, 4)) == answer<|MERGE_RESOLUTION|>--- conflicted
+++ resolved
@@ -10,17 +10,13 @@
 
 from pyphi import Network, Subsystem, compute, config, constants, models, utils
 from pyphi.compute import constellation
-<<<<<<< HEAD
-from pyphi.compute.big_phi import (_find_mip_parallel, _find_mip_sequential,
-                                   big_mip_bipartitions)
+from pyphi.compute.big_phi import FindMip, big_mip_bipartitions
 from pyphi.constants import Direction
 from pyphi.models import Cut, _null_bigmip
 from pyphi.partition import directed_bipartition
 
+
 # pylint: disable=unused-argument
-=======
-from pyphi.compute.big_phi import FindMip, big_mip_bipartitions
->>>>>>> 2a426704
 
 # TODO: split these into `concept` and `big_phi` tests
 
@@ -370,17 +366,7 @@
 def test_find_mip_sequential_standard_example(standard_FindMip, flushcache,
                                               restore_fs_cache):
     flushcache()
-<<<<<<< HEAD
-    unpartitioned_constellation = constellation(s)
-    bipartitions = directed_bipartition(s.node_indices, nontrivial=True)
-    cuts = [Cut(bipartition[0], bipartition[1])
-            for bipartition in bipartitions]
-    min_mip = _null_bigmip(s)
-    min_mip.phi = float('inf')
-    mip = _find_mip_sequential(s, cuts, unpartitioned_constellation, min_mip)
-=======
     mip = standard_FindMip.run_sequential()
->>>>>>> 2a426704
     check_mip(mip, standard_answer)
 
 
@@ -388,17 +374,7 @@
 def test_find_mip_parallel_standard_example(standard_FindMip, flushcache,
                                             restore_fs_cache):
     flushcache()
-<<<<<<< HEAD
-    unpartitioned_constellation = constellation(s)
-    bipartitions = directed_bipartition(s.node_indices, nontrivial=True)
-    cuts = [Cut(bipartition[0], bipartition[1])
-            for bipartition in bipartitions]
-    min_mip = _null_bigmip(s)
-    min_mip.phi = float('inf')
-    mip = _find_mip_parallel(s, cuts, unpartitioned_constellation, min_mip)
-=======
     mip = standard_FindMip.run_parallel()
->>>>>>> 2a426704
     check_mip(mip, standard_answer)
 
 
@@ -413,19 +389,7 @@
 def test_find_mip_sequential_noised_example(s_noised_FindMip, flushcache,
                                             restore_fs_cache):
     flushcache()
-<<<<<<< HEAD
-    unpartitioned_constellation = constellation(s_noised)
-    bipartitions = directed_bipartition(s_noised.node_indices, nontrivial=True)
-    cuts = [Cut(bipartition[0], bipartition[1])
-            for bipartition in bipartitions]
-    min_mip = _null_bigmip(s_noised)
-    min_mip.phi = float('inf')
-    mip = _find_mip_sequential(s_noised, cuts, unpartitioned_constellation,
-                               min_mip)
-
-=======
     mip = s_noised_FindMip.run_sequential()
->>>>>>> 2a426704
     check_mip(mip, noised_answer)
 
 
@@ -433,18 +397,7 @@
 def test_find_mip_parallel_noised_example(s_noised_FindMip, flushcache,
                                           restore_fs_cache):
     flushcache()
-<<<<<<< HEAD
-    unpartitioned_constellation = constellation(s_noised)
-    bipartitions = directed_bipartition(s_noised.node_indices, nontrivial=True)
-    cuts = [Cut(bipartition[0], bipartition[1])
-            for bipartition in bipartitions]
-    min_mip = _null_bigmip(s_noised)
-    min_mip.phi = float('inf')
-    mip = _find_mip_parallel(s_noised, cuts, unpartitioned_constellation,
-                             min_mip)
-=======
     mip = s_noised_FindMip.run_parallel()
->>>>>>> 2a426704
     check_mip(mip, noised_answer)
 
 
@@ -587,39 +540,6 @@
         assert main.cut == result['cut']
 
 
-<<<<<<< HEAD
-@config.override(PARALLEL_CUT_EVALUATION=True)
-def test_find_mip_parallel_micro(micro_s, flushcache, restore_fs_cache):
-    flushcache()
-
-    unpartitioned_constellation = constellation(micro_s)
-    bipartitions = directed_bipartition(micro_s.node_indices, nontrivial=True)
-    cuts = [Cut(bipartition[0], bipartition[1])
-            for bipartition in bipartitions]
-    min_mip = _null_bigmip(micro_s)
-    min_mip.phi = float('inf')
-    mip = _find_mip_parallel(micro_s, cuts, unpartitioned_constellation,
-                             min_mip)
-    check_mip(mip, micro_answer)
-
-
-@config.override(PARALLEL_CUT_EVALUATION=False)
-def test_find_mip_sequential_micro(micro_s, flushcache, restore_fs_cache):
-    flushcache()
-
-    unpartitioned_constellation = constellation(micro_s)
-    bipartitions = directed_bipartition(micro_s.node_indices, nontrivial=True)
-    cuts = [Cut(bipartition[0], bipartition[1])
-            for bipartition in bipartitions]
-    min_mip = _null_bigmip(micro_s)
-    min_mip.phi = float('inf')
-    mip = _find_mip_sequential(micro_s, cuts, unpartitioned_constellation,
-                               min_mip)
-    check_mip(mip, micro_answer)
-
-
-=======
->>>>>>> 2a426704
 @pytest.mark.dev
 def test_big_mip_macro(macro_s, flushcache, restore_fs_cache):
     flushcache()
