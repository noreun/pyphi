#!/usr/bin/env python3
# -*- coding: utf-8 -*-
# node.py

"""
Represents a node in a subsystem. Each node has a unique index, its position
in the network's list of nodes.
"""

import functools

import numpy as np

from . import utils


# TODO extend to nonbinary nodes
@functools.total_ordering
class Node:
    """A node in a subsystem.

    Attributes:
        tpm (np.ndarray):
            The TPM of the subsystem.
        cm (np.ndarray):
            The CM of the subsystem.
        index (int):
            The node's index in the network.
        state (int):
            The state of this node.
        label (str):
            An optional label for the node.
    """

    def __init__(self, tpm, cm, index, state, label):

        # This node's index in the list of nodes.
        self.index = index

        # Label for display.
        self.label = label

        # State of this node.
        self.state = state

        # Get indices of the inputs.
        self._input_indices = utils.get_inputs_from_cm(self.index, cm)
        self._output_indices = utils.get_outputs_from_cm(self.index, cm)

        # Generate the node's TPM.
        # ~~~~~~~~~~~~~~~~~~~~~~~~~~~~~~~~~~~~~~~~~~~~~~~~~~~~~~~~~~~~~~~~~~~~~
        # We begin by getting the part of the subsystem's TPM that gives just
        # the state of this node. This part is still indexed by network state,
        # but its last dimension will be gone, since now there's just a single
        # scalar value (this node's state) rather than a state-vector for all
        # the network nodes.
        tpm_on = tpm[..., self.index]

        # TODO extend to nonbinary nodes
        # Marginalize out non-input nodes that are in the subsystem, since
        # the external nodes have already been dealt with as boundary
        # conditions in the subsystem's TPM.
        non_input_indices = set(tpm_indices(tpm)) - set(self._input_indices)
        tpm_on = utils.marginalize_out(non_input_indices, tpm_on)

        # Get the TPM that gives the probability of the node being off, rather
        # than on.
        tpm_off = 1 - tpm_on

        # Combine the on- and off-TPM.
        self.tpm = np.array([tpm_off, tpm_on])
        # ~~~~~~~~~~~~~~~~~~~~~~~~~~~~~~~~~~~~~~~~~~~~~~~~~~~~~~~~~~~~~~~~~~~~~

        # Make the TPM immutable (for hashing).
        utils.np_immutable(self.tpm)

        # Only compute the hash once.
        self._hash = hash((index, utils.np_hash(self.tpm), self.state,
                           self._input_indices, self._output_indices))

        # Deferred properties
        # ~~~~~~~~~~~~~~~~~~~~~~~~~~~~~~~~~~~~~~~~~~~~~~~~~~~~~~~~
        # ``inputs`` and ``outputs`` must be properties because at
        # the time of node creation, the subsystem doesn't have a list of Node
        # objects yet, only a size (and thus a range of node indices). So, we
        # defer construction until the properties are needed.
        self._inputs = None
        self._outputs = None

    @property
    def input_indices(self):
        """The indices of nodes which connect to this node."""
        return self._input_indices

    @property
    def output_indices(self):
        """The indices of nodes that this node connects to."""
        return self._output_indices

    @property
    def inputs(self):
        """The set of nodes with connections to this node."""
        return self._inputs

    @property
    def outputs(self):
        """The set of nodes this node has connections to."""
        return self._outputs

    def __repr__(self):
        return self.label

    def __str__(self):
        return self.__repr__()

    def __eq__(self, other):
        """Return whether this node equals the other object.

        Two nodes are equal if they belong to the same subsystem and have the
        same index (their TPMs must be the same in that case, so this method
        doesn't need to check TPM equality).

        Labels are for display only, so two equal nodes may have different
        labels.
        """
        return (self.index == other.index and
                np.array_equal(self.tpm, other.tpm) and
                self.state == other.state and
                self.input_indices == other.input_indices and
                self.output_indices == other.output_indices)

    def __ne__(self, other):
        return not self.__eq__(other)

    def __lt__(self, other):
        return self.index < other.index

    def __hash__(self):
        return self._hash

    # TODO do we need more than the index?
    def to_json(self):
        return self.index


def default_label(index):
    """Default label for a node."""
    return "n{}".format(index)


def default_labels(indices):
    """Default labels for serveral nodes."""
    return tuple(default_label(i) for i in indices)


# TODO: move to utils
def tpm_indices(tpm):
    """Indices of nodes in the TPM."""
    return tuple(np.where(np.array(tpm.shape[:-1]) == 2)[0])


def generate_nodes(tpm, cm, network_state, labels=None):
    """Generate |Node| objects for a subsystem.

    Args:
        tpm (np.ndarray): The system's TPM
        cm (np.ndarray): The corresponding CM.
        network_state (tuple): The state of the network.

    Keyword Args:
<<<<<<< HEAD
        indices (tuple[int]): Used by |MacroSubsystem| to force generation to
            use certain indices.
        labels (bool): If ``True``, nodes will be labeled with the labels of
            the network. (This is also used by macro systems to keep labels
            from being mixed up when many micro elements are combined into one
            macro element.)
=======
        labels (tuple[str]): Textual labels for each node.
>>>>>>> b3f64842

    Returns:
        tuple[|Node|]: The nodes of the system.
    """

    # Indices in the TPM
    indices = tpm_indices(tpm)

    if labels is None:
        labels = default_labels(indices)
    else:
        assert len(labels) == len(indices)

    node_state = utils.state_of(indices, network_state)

    nodes = tuple(Node(tpm, cm, index, state, label=label)
                  for index, state, label in zip(indices, node_state, labels))

    # Finalize inputs and outputs
    for node in nodes:
        node._inputs = tuple(
            n for n in nodes if n.index in node._input_indices)
        node._outputs = tuple(
            n for n in nodes if n.index in node._output_indices)

    return nodes


def expand_node_tpm(tpm):
    """Broadcast a node TPM over the full network.

    This is different from broadcasting the TPM of a full system since the last
    dimension (containing the state of the node) is unitary -- not a state-
    tuple.
    """
    uc = np.ones([2 for node in tpm.shape])
    return uc * tpm<|MERGE_RESOLUTION|>--- conflicted
+++ resolved
@@ -168,16 +168,7 @@
         network_state (tuple): The state of the network.
 
     Keyword Args:
-<<<<<<< HEAD
-        indices (tuple[int]): Used by |MacroSubsystem| to force generation to
-            use certain indices.
-        labels (bool): If ``True``, nodes will be labeled with the labels of
-            the network. (This is also used by macro systems to keep labels
-            from being mixed up when many micro elements are combined into one
-            macro element.)
-=======
         labels (tuple[str]): Textual labels for each node.
->>>>>>> b3f64842
 
     Returns:
         tuple[|Node|]: The nodes of the system.
