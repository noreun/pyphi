#!/usr/bin/env python3
# -*- coding: utf-8 -*-

#    _______
#   |__   __|
#  ____| |____
# |  __   __  |     ___         ___   __    _
# | |  | |  | |    / _ \ __ __ / _ \ / /   (_)
# | |__| |__| |   / ___// // // ___// _ \ / /
# |____   ____|  /_/    \_, //_/   /_//_//_/
#    __| |__           /___/
#   |_______|

"""
=====
PyPhi
=====

PyPhi is a Python library for computing integrated information.

See the documentation for :mod:`pyphi.examples` for information on how to use
it.

To report issues, please use the issue tracker on the `GitHub repository
<https://github.com/wmayner/pyphi>`_. Bug reports and pull requests are
welcome.


Usage
~~~~~

The :class:`pyphi.network` object is the main object on which computations are
performed. It represents the network of interest.

The :class:`pyphi.subsystem` object is the secondary object; it represents a
subsystem of a network. |big_phi| is defined on subsystems.

The :mod:`pyphi.compute` module is the main entry-point for the library. It
contains methods for calculating concepts, constellations, complexes, etc. See
its documentation for details.


Configuration (optional)
~~~~~~~~~~~~~~~~~~~~~~~~

There are several module-level options that control aspects of the computation.

These are loaded from a YAML configuration file, ``pyphi_config.yml``. **This
file must be in the directory where PyPhi is run**. If there is no such file,
the default configuration will be used.

You can download an example configuration file `here
<https://raw.githubusercontent.com/wmayner/pyphi/master/pyphi_config.yml>`_.

See the documentation for :mod:`pyphi.constants` for a description of the
options and their defaults.
"""

__title__ = 'pyphi'
<<<<<<< HEAD
__version__ = '0.3.6'
=======
__version__ = '0.3.7'
>>>>>>> 07124b09
__description__ = 'Python library for computing integrated information.',
__author__ = 'Will Mayner'
__author_email__ = 'wmayner@gmail.com'
__author_website__ = 'http://willmayner.com'
__copyright__ = 'Copyright 2014 Will Mayner'


from .network import Network
from .subsystem import Subsystem
from . import compute, constants, config, db, examples

import logging
import logging.config


# Configure logging module.
logging.config.dictConfig({
    'version': 1,
    'disable_existing_loggers': False,
    'formatters': {
        'standard': {
            'format': config.LOGGING_CONFIG['format']
        }
    },
    'handlers': {
        'file': {
            'level': config.LOGGING_CONFIG['file']['level'],
            'class': 'logging.FileHandler',
            'filename': config.LOGGING_CONFIG['file']['filename'],
            'formatter': 'standard',
        },
        'stdout': {
            'level': config.LOGGING_CONFIG['stdout']['level'],
            'class': 'logging.StreamHandler',
            'formatter': 'standard',
        }
    },
    'root': {
        'level': 'INFO',
        'handlers': [h for h in ['file', 'stdout'] if
                     config.LOGGING_CONFIG[h]['enabled']]
    }
})

log = logging.getLogger(__name__)

# Log the currently loaded configuration.
if config.file_loaded:
    log.info('Loaded configuration from ' + config.PYPHI_CONFIG_FILENAME)
else:
    log.info("Using default configuration (no config file provided)")
log.info('Current PyPhi configuration:\n' + config.get_config_string())<|MERGE_RESOLUTION|>--- conflicted
+++ resolved
@@ -57,11 +57,7 @@
 """
 
 __title__ = 'pyphi'
-<<<<<<< HEAD
-__version__ = '0.3.6'
-=======
 __version__ = '0.3.7'
->>>>>>> 07124b09
 __description__ = 'Python library for computing integrated information.',
 __author__ = 'Will Mayner'
 __author_email__ = 'wmayner@gmail.com'
