#!/usr/bin/env python3
# -*- coding: utf-8 -*-

"""
Usage and Examples
~~~~~~~~~~~~~~~~~~

The :class:`pyphi.network` object is the main object on which computations are
performed. It represents the network of interest.

The :class:`pyphi.subsystem` object is the secondary object; it represents a
subsystem of a network. |big_phi| is defined on subsystems.

The :mod:`pyphi.compute` module is the main entry-point for the library. It
contains methods for calculating concepts, constellations, complexes, etc. See
its documentation for details.

-------------------------------------------------------------------------------


**Basic Example**


Let's make a simple 3-node network and compute its |big_phi|.

To make a network, we need a TPM, current state, past state, and optionally a
connectivity matrix. The TPM can be in more than one form; see the
documentation for :class:`pyphi.network`. Here we'll use the 2-dimensional
state-by-node form.

    >>> import pyphi
    >>> import numpy as np
    >>> tpm = np.array([[0, 0, 0], [0, 0, 1], [1, 0, 1], [1, 0, 0], [1, 1, 0],
    ...                 [1, 1, 1], [1, 1, 1], [1, 1, 0]])

The current and past states should be |n|-tuples, where |n| is the number of
nodes in the network, where the |ith| element is the state of the |ith| node in
the network.

    >>> current_state = (1, 0, 0)
    >>> past_state = (1, 1, 0)

The connectivity matrix is a square matrix such that the |i,jth| entry is 1 if
there is a connection from node |i| to node |j|, and 0 otherwise.

    >>> cm = np.array([[0, 0, 1], [1, 0, 1], [1, 1, 0]])

Now we construct the network itself with the arguments we just created:

    >>> network = pyphi.Network(tpm, current_state, past_state,
    ...                         connectivity_matrix=cm)

The next step is to define a subsystem for which we want to evaluate |big_phi|.
To make a subsystem, we need the indices of subset of nodes which should be
included in it and the network that the subsystem belongs to.

In this case, we want the |big_phi| of the entire network, so we simply include
every node in the network in our subsystem:

    >>> subsystem = pyphi.Subsystem(range(network.size), network)

Now we use :func:`pyphi.compute.big_phi` function to compute the |big_phi| of
our subsystem:

    >>> phi = pyphi.compute.big_phi(subsystem)
    >>> round(phi, pyphi.constants.PRECISION)
    2.312498

If we want to take a deeper look at the integrated-information-theoretic
properties of our network, we can access all the intermediate quantities and
structures that are calculated in the course of arriving at a final |big_phi|
value by using :func:`pyphi.compute.big_mip`. This returns a deeply nested
object, |BigMip|, that contains data about the subsystem's constellation of
concepts, cause and effect repertoires, etc.

    >>> mip = pyphi.compute.big_mip(subsystem)

For instance, we can see that this network has 4 concepts:

    >>> len(mip.unpartitioned_constellation)
    4

The documentation for :mod:`pyphi.models` contains description of these
structures.

.. note::

    The network and subsystem discussed here are returned by the
    :func:`pyphi.examples.basic_network` and
    :func:`pyphi.examples.basic_subsystem` functions.

-------------------------------------------------------------------------------


**Residue Example**


This example describes a system containing two **AND** nodes, |A| and |B|, with
a single overlapping input node.

First let's create the subsystem corresponding to the residue network, with all
nodes off in the current and past states.

   >>> subsystem = pyphi.examples.residue_subsystem()

Next, we can define the mechanisms of interest:

   >>> A = subsystem.indices2nodes((0,))
   >>> B = subsystem.indices2nodes((1,))
   >>> AB = subsystem.indices2nodes((0, 1))

And the possible past purviews that we're interested in:

   >>> CD = subsystem.indices2nodes((2, 3))
   >>> DE = subsystem.indices2nodes((3, 4))
   >>> CDE = subsystem.indices2nodes((2, 3, 4))

We can then evaluate the cause information for each of the mechanisms over the
past purview |CDE|.

   >>> subsystem.cause_info(A, CDE)
   0.33333191666400036

   >>> subsystem.cause_info(B, CDE)
   0.33333191666400036

   >>> subsystem.cause_info(AB, CDE)
   0.49999972500000006

The composite mechanism |AB| has greater cause information than either of the
individual mechanisms. This contradicts the idea that |AB| should exist
minimally in this system.

Instead, we can quantify existence as the irreducible cause information of a
mechanism. The **MIP** of a mechanism is the partition of mechanism and purview
which makes the least difference to the cause repertoire (see
:class:`pyphi.models.Mip`). The irreducible cause information is the distance
between the unpartitioned and partitioned repertoires.

To calculate the MIP structure of mechanism |AB|:

   >>> mip_AB = subsystem.mip_past(AB, CDE)

We can then determine what the specific partition is.

   >>> mip_AB.partition
   (Part(mechanism=(), purview=(n2,)), Part(mechanism=(n0, n1), purview=(n3, n4)))

The labels ``(n0, n1, n2, n3, n4)`` correspond to nodes :math:`A, B, C, D, E`
respectively. Thus the MIP is |(AB / DE) x ([] / C)|, where :math:`[]` denotes
the empty mechanism.

The partitioned repertoire of the MIP can also be retrieved:

   >>> mip_AB.partitioned_repertoire.flatten(order='F')
   array([ 0.2,  0.2,  0.1,  0.1,  0.2,  0.2,  0. ,  0. ])

And we can then calculate the irreducible cause information as the difference
between partitioned and unpartitioned repertoires.

   >>> mip_AB.phi
   0.09999990000000035

One counterintuitive result which merits discussion is that since irreducible
cause information is what defines existence, we must also evaluate the
irreducible cause information of the mechanisms |A| and |B|.

The mechanism |A| over the purview |CDE| is completely reducible to |(A / CD) x
([] / E)| because |E| has no effect on |A|, so it has zero |small_phi|.

   >>> subsystem.mip_past(A, CDE)
   Mip(phi=0.0, direction='past', mechanism=(n0,), purview=(n2, n3, n4), partition=None, unpartitioned_repertoire=None, partitioned_repertoire=None)

Instead, we should evaluate |A| over the purview |CD|.

   >>> mip_A = subsystem.mip_past(A, CD)

In this case, there is a well defined MIP

   >>> mip_A.partition
   (Part(mechanism=(), purview=(n2,)), Part(mechanism=(n0,), purview=(n3,)))

which is |([] / C) x (A / D)|. It has partitioned repertoire

   >>> mip_A.partitioned_repertoire.flatten(order='F')
   array([ 0.33333333,  0.33333333,  0.16666667,  0.16666667])

and irreducible cause information

   >>> mip_A.phi
   0.16666700000000023

A similar result holds for |B|. Thus the mechanisms |A| and |B| exist at levels
of |small_phi = 1/6|, while the higher-order mechanism |AB| exists only as the
residual of causes, at a level of |small_phi = 1/10|.


A note on conventions
---------------------

**TPMs**


There are several ways to write down a TPM. With both state-by-state and
state-by-node TPMs, one is confronted with a choice about which rows correspond
to which states. In state-by-state TPMs, this choice must also be made for the
columns.

Either the first node changes state every other row:

    +------+-----+-----+
    | A, B |  A  |  B  |
    +======+=====+=====+
    | 0, 0 | 0.1 | 0.2 |
    +------+-----+-----+
    | 1, 0 | 0.3 | 0.4 |
    +------+-----+-----+
    | 0, 1 | 0.5 | 0.6 |
    +------+-----+-----+
    | 1, 1 | 0.7 | 0.8 |
    +------+-----+-----+

Or the last node does:

    +------+-----+-----+
    | A, B |  A  |  B  |
    +======+=====+=====+
    | 0, 0 | 0.1 | 0.2 |
    +------+-----+-----+
    | 0, 1 | 0.5 | 0.6 |
    +------+-----+-----+
    | 1, 0 | 0.3 | 0.4 |
    +------+-----+-----+
    | 1, 1 | 0.7 | 0.8 |
    +------+-----+-----+

Note that the index |i| of a row in a TPM encodes a network state: convert the
index to binary, and each bit gives the state of a node. The question is, which
node?

**Throughout PyPhi, we always choose the first convention—the first node's
state varies the fastest.**

Since numbers are written with the least-significant digit on the right, the
right-most digit varies the fastest. This means that according to our
convention, **the right-most (least-significant) bit gives the state of the
first node**.

We call this convention the **LOLI convention**: Low Order bits correspond to
Low Index nodes. The other convention, where the highest-index node varies the
fastest, is similarly called **HOLI**.

.. note::

    The rationale for this choice of convention is that the **LOLI** mapping is
    stable under changes in the number of nodes, in the sense that the same bit
    always corresponds to the same node index. The **HOLI** mapping does not
    have this property.

.. note::

    This obviously applies to only situations where decimal indices are
    encoding states. Whenever a network state is represented as a list or
    tuple, we use the only sensible convention: the |ith| element gives the
    state of the |ith| node.

.. note::

    There are various conversion functions available for converting between
    TPMs, states, and indices using different conventions: see the
    :mod:`pyphi.convert` module.

-------------------------------------------------------------------------------


**Connectivity Matrices**


Throughout PyPhi, if ``CM`` is a connectivity matrix, then |CM[i][j] = 1| means
that node |i| is connected to node |j|.
"""

import numpy as np
from .network import Network
from .subsystem import Subsystem


def basic_network():
    """A simple 3-node network with roughly two bits of |big_phi|.

    Diagram::

               +~~~~~~~~+
          +~~~~|   A    |<~~~~+
          |    |  (OR)  +~~~+ |
          |    +~~~~~~~~+   | |
          |                 | |
          |                 v |
        +~+~~~~~~+      +~~~~~+~+
        |   B    |<~~~~~+   C   |
        | (COPY) +~~~~~>| (XOR) |
        +~~~~~~~~+      +~~~~~~~+

    TPM:

    +--------------+---------------+
    |  Past state  | Current state |
    +--------------+---------------+
    |   A, B, C    |    A, B, C    |
    +==============+===============+
    |   0, 0, 0    |    0, 0, 0    |
    +--------------+---------------+
    |   1, 0, 0    |    0, 0, 1    |
    +--------------+---------------+
    |   0, 1, 0    |    1, 0, 1    |
    +--------------+---------------+
    |   1, 1, 0    |    1, 0, 0    |
    +--------------+---------------+
    |   0, 0, 1    |    1, 1, 0    |
    +--------------+---------------+
    |   1, 0, 1    |    1, 1, 1    |
    +--------------+---------------+
    |   0, 1, 1    |    1, 1, 1    |
    +--------------+---------------+
    |   1, 1, 1    |    1, 1, 0    |
    +--------------+---------------+

    Connectivity matrix:

    +---+---+---+---+
    | . | A | B | C |
    +---+---+---+---+
    | A | 0 | 0 | 1 |
    +---+---+---+---+
    | B | 1 | 0 | 1 |
    +---+---+---+---+
    | C | 1 | 1 | 0 |
    +---+---+---+---+

    .. note::

        |CM[i][j] = 1| means that node |i| is connected to node |j|.
    """
    current_state = (1, 0, 0)
    past_state = (1, 1, 0)
    tpm = np.array([[0, 0, 0],
                    [0, 0, 1],
                    [1, 0, 1],
                    [1, 0, 0],
                    [1, 1, 0],
                    [1, 1, 1],
                    [1, 1, 1],
                    [1, 1, 0]])

    cm = np.array([[0, 0, 1],
                   [1, 0, 1],
                   [1, 1, 0]])

    return Network(tpm, current_state, past_state, connectivity_matrix=cm)


def basic_subsystem():
    """A subsystem containing all the nodes of the
    :func:`pyphi.examples.basic_network`."""
    net = basic_network()
    return Subsystem(range(net.size), net)


def residue_network():
    """The network for the residue example.

    Current and past state are all nodes off.

    Diagram::

                +~~~~~~~+         +~~~~~~~+
                |   A   |         |   B   |
            +~~>| (AND) |         | (AND) |<~~+
            |   +~~~~~~~+         +~~~~~~~+   |
            |        ^               ^        |
            |        |               |        |
            |        +~~~~~+   +~~~~~+        |
            |              |   |              |
        +~~~+~~~+        +~+~~~+~+        +~~~+~~~+
        |   C   |        |   D   |        |   E   |
        |       |        |       |        |       |
        +~~~~~~~+        +~~~~~~~+        +~~~~~~~+

    Connectivity matrix:

    +---+---+---+---+---+---+
    | . | A | B | C | D | E |
    +---+---+---+---+---+---+
    | A | 0 | 0 | 0 | 0 | 0 |
    +---+---+---+---+---+---+
    | B | 0 | 0 | 0 | 0 | 0 |
    +---+---+---+---+---+---+
    | C | 1 | 0 | 0 | 0 | 0 |
    +---+---+---+---+---+---+
    | D | 1 | 1 | 0 | 0 | 0 |
    +---+---+---+---+---+---+
    | E | 0 | 1 | 0 | 0 | 0 |
    +---+---+---+---+---+---+
    """
    tpm = np.array([[int(s) for s in bin(x)[2:].zfill(5)[::-1]] for x in range(32)])
    tpm[np.where(np.sum(tpm[0:, 2:4], 1) == 2), 0] = 1
    tpm[np.where(np.sum(tpm[0:, 3:5], 1) == 2), 1] = 1
    tpm[np.where(np.sum(tpm[0:, 2:4], 1) < 2), 0] = 0
    tpm[np.where(np.sum(tpm[0:, 3:5], 1) < 2), 1] = 0

    cm = np.zeros((5, 5))
    cm[2:4, 0] = 1
    cm[3:, 1] = 1

    current_state = (0, 0, 0, 0, 0)
    past_state = (0, 0, 0, 0, 0)

    return Network(tpm, current_state, past_state, connectivity_matrix=cm)

<<<<<<< HEAD
    network = Network(tpm, current_state, past_state, connectivity_matrix=cm)
    return Subsystem(range(network.size), network)




def xor_subsystem():
    """ A fully connected system of three XOR gates. In the state (0,0,0), none of the elementary
    mechanisms exist.

    Diagram:
    +---------+         +---------+
    |         |         |         |
    |  A(XOR) +---------+  B(XOR) |
    |         |         |         |
    |         |         |         |
    +-----+---+         +-----+---+
          |                   |
          |                   |
          |                   |
          |                   |
          |   +---------+     |
          |   |         |     |
          +---+  C(XOR) +-----+
              |         |
              |         |
              +---------+


    Connectivity matrix:
    +---+---+---+---+
    | . | A | B | C |
    +---+---+---+---+
    | A | 0 | 1 | 1 |
    +---+---+---+---+
    | B | 1 | 0 | 1 |
    +---+---+---+---+
    | C | 1 | 1 | 0 |
    +---+---+---+---+
    """

    tpm = np.array([[0,0,0],
                    [0,1,1],
                    [1,0,1],
                    [1,1,0],
                    [1,1,0],
                    [1,0,1],
                    [0,1,1],
                    [0,0,0]])

    current_state = (0,0,0)
    past_state = (0,0,0)

    cm = np.array([[0, 1, 1],
                   [1, 0, 1],
                   [1, 1, 0]])

    network = Network(tpm, current_state, past_state, connectivity_matrix=cm)
    return Subsystem(range(network.size), network)


=======

def residue_subsystem():
    """The subsystem containing all the nodes of the
    :func:`pyphi.examples.residue_network`."""
    net = residue_network()
    return Subsystem(range(net.size), net)
>>>>>>> 03ef393b
<|MERGE_RESOLUTION|>--- conflicted
+++ resolved
@@ -278,6 +278,8 @@
 
 Throughout PyPhi, if ``CM`` is a connectivity matrix, then |CM[i][j] = 1| means
 that node |i| is connected to node |j|.
+
+-------------------------------------------------------------------------------
 """
 
 import numpy as np
@@ -341,20 +343,25 @@
 
         |CM[i][j] = 1| means that node |i| is connected to node |j|.
     """
+    tpm = np.array([
+        [0, 0, 0],
+        [0, 0, 1],
+        [1, 0, 1],
+        [1, 0, 0],
+        [1, 1, 0],
+        [1, 1, 1],
+        [1, 1, 1],
+        [1, 1, 0]
+    ])
+
+    cm = np.array([
+        [0, 0, 1],
+        [1, 0, 1],
+        [1, 1, 0]
+    ])
+
     current_state = (1, 0, 0)
     past_state = (1, 1, 0)
-    tpm = np.array([[0, 0, 0],
-                    [0, 0, 1],
-                    [1, 0, 1],
-                    [1, 0, 0],
-                    [1, 1, 0],
-                    [1, 1, 1],
-                    [1, 1, 1],
-                    [1, 1, 0]])
-
-    cm = np.array([[0, 0, 1],
-                   [1, 0, 1],
-                   [1, 1, 0]])
 
     return Network(tpm, current_state, past_state, connectivity_matrix=cm)
 
@@ -417,73 +424,71 @@
 
     return Network(tpm, current_state, past_state, connectivity_matrix=cm)
 
-<<<<<<< HEAD
-    network = Network(tpm, current_state, past_state, connectivity_matrix=cm)
-    return Subsystem(range(network.size), network)
-
-
-
-
-def xor_subsystem():
-    """ A fully connected system of three XOR gates. In the state (0,0,0), none of the elementary
-    mechanisms exist.
-
-    Diagram:
-    +---------+         +---------+
-    |         |         |         |
-    |  A(XOR) +---------+  B(XOR) |
-    |         |         |         |
-    |         |         |         |
-    +-----+---+         +-----+---+
-          |                   |
-          |                   |
-          |                   |
-          |                   |
-          |   +---------+     |
-          |   |         |     |
-          +---+  C(XOR) +-----+
-              |         |
-              |         |
-              +---------+
-
-
-    Connectivity matrix:
-    +---+---+---+---+
-    | . | A | B | C |
-    +---+---+---+---+
-    | A | 0 | 1 | 1 |
-    +---+---+---+---+
-    | B | 1 | 0 | 1 |
-    +---+---+---+---+
-    | C | 1 | 1 | 0 |
-    +---+---+---+---+
-    """
-
-    tpm = np.array([[0,0,0],
-                    [0,1,1],
-                    [1,0,1],
-                    [1,1,0],
-                    [1,1,0],
-                    [1,0,1],
-                    [0,1,1],
-                    [0,0,0]])
-
-    current_state = (0,0,0)
-    past_state = (0,0,0)
-
-    cm = np.array([[0, 1, 1],
-                   [1, 0, 1],
-                   [1, 1, 0]])
-
-    network = Network(tpm, current_state, past_state, connectivity_matrix=cm)
-    return Subsystem(range(network.size), network)
-
-
-=======
 
 def residue_subsystem():
     """The subsystem containing all the nodes of the
     :func:`pyphi.examples.residue_network`."""
     net = residue_network()
     return Subsystem(range(net.size), net)
->>>>>>> 03ef393b
+
+
+def xor_network():
+    """A fully connected system of three XOR gates. In the state ``(0, 0, 0)``,
+    none of the elementary mechanisms exist.
+
+    Diagram::
+
+    +---------+         +---------+
+    |         |         |         |
+    |  A(XOR) +<------->+  B(XOR) |
+    |         |         |         |
+    +----+----+         +----+----+
+         ^                   ^
+         |                   |
+         |    +---------+    |
+         |    |         |    |
+         +--->+  C(XOR) +<---+
+              |         |
+              +---------+
+
+
+    Connectivity matrix:
+
+    +---+---+---+---+
+    | . | A | B | C |
+    +---+---+---+---+
+    | A | 0 | 1 | 1 |
+    +---+---+---+---+
+    | B | 1 | 0 | 1 |
+    +---+---+---+---+
+    | C | 1 | 1 | 0 |
+    +---+---+---+---+
+    """
+    tpm = np.array([
+        [0, 0, 0],
+        [0, 1, 1],
+        [1, 0, 1],
+        [1, 1, 0],
+        [1, 1, 0],
+        [1, 0, 1],
+        [0, 1, 1],
+        [0, 0, 0]
+    ])
+
+    cm = np.array([
+        [0, 1, 1],
+        [1, 0, 1],
+        [1, 1, 0]
+    ])
+
+    current_state = (0, 0, 0)
+    past_state = (0, 0, 0)
+
+    return Network(tpm, current_state, past_state, connectivity_matrix=cm)
+
+
+def xor_subsystem():
+    """The subsystem containing all the nodes of the
+    :func:`pyphi.examples.xor_network`."""
+    net = xor_network()
+    return Subsystem(range(net.size), net)