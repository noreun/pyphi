#!/usr/bin/env python3
# -*- coding: utf-8 -*-
# conf.py

"""
Loading a configuration
~~~~~~~~~~~~~~~~~~~~~~~

Various aspects of PyPhi's behavior can be configured.

When PyPhi is imported, it checks for a YAML file named ``pyphi_config.yml`` in
the current directory and automatically loads it if it exists; otherwise the
default configuration is used.

.. only:: never

    This py.test fixture resets PyPhi config back to defaults after running
    this doctest. This will not be shown in the output markup.

    >>> getfixture('restore_config_afterwards')

The various settings are listed here with their defaults.

    >>> import pyphi
    >>> defaults = pyphi.config.defaults()

Print the ``config`` object to see the current settings:

    >>> print(pyphi.config)  # doctest: +SKIP
    { 'SYSTEM_PARTITIONS_CANNOT_CREATE_NEW_CONCEPTS': False,
      'CACHE_SIAS': False,
      'CACHE_POTENTIAL_PURVIEWS': True,
      'CACHING_BACKEND': 'fs',
      ...

Setting can be changed on the fly by assigning them a new value:

    >>> pyphi.config.PROGRESS_BARS = False

It is also possible to manually load a configuration file:

    >>> pyphi.config.load_file('pyphi_config.yml')

Or load a dictionary of configuration values:

    >>> pyphi.config.load_dict({'PRECISION': 1})


Approximations and theoretical options
~~~~~~~~~~~~~~~~~~~~~~~~~~~~~~~~~~~~~~

These settings control the algorithms PyPhi uses.

- :attr:`~pyphi.conf.PyphiConfig.ONLY_RECOMPUTE_CONCEPT_MIPS_AFTER_SYSTEM_PARTITION`
- :attr:`~pyphi.conf.PyphiConfig.SYSTEM_PARTITIONS_CANNOT_CREATE_NEW_CONCEPTS`
- :attr:`~pyphi.conf.PyphiConfig.CUT_ONE_APPROXIMATION`
- :attr:`~pyphi.conf.PyphiConfig.DIVERGENCE`
- :attr:`~pyphi.conf.PyphiConfig.CONCEPT_PARTITION_TYPE`
- :attr:`~pyphi.conf.PyphiConfig.PICK_SMALLEST_PURVIEW`
- :attr:`~pyphi.conf.PyphiConfig.CES_DISTANCE`
- :attr:`~pyphi.conf.PyphiConfig.SPECIFICATION_RATIO`
- :attr:`~pyphi.conf.PyphiConfig.CUT_SYSTEM_CAUSES_AND_EFFECTS_INDEPENDENTLY`
- :attr:`~pyphi.conf.PyphiConfig.SINGLE_MICRO_NODES_WITH_SELFLOOPS_HAVE_PHI`
- :attr:`~pyphi.conf.PyphiConfig.VALIDATE_SUBSYSTEM_STATES`
- :attr:`~pyphi.conf.PyphiConfig.VALIDATE_CONDITIONAL_INDEPENDENCE`


Parallelization and system resources
~~~~~~~~~~~~~~~~~~~~~~~~~~~~~~~~~~~~

These settings control how much processing power and memory is available for
PyPhi to use. The default values may not be appropriate for your use-case or
machine, so **please check these settings before running anything**. Otherwise,
there is a risk that simulations might crash (potentially after running for a
long time!), resulting in data loss.

- :attr:`~pyphi.conf.PyphiConfig.PARALLEL_CONCEPT_EVALUATION`
- :attr:`~pyphi.conf.PyphiConfig.PARALLEL_CUT_EVALUATION`
- :attr:`~pyphi.conf.PyphiConfig.PARALLEL_COMPLEX_EVALUATION`
- :attr:`~pyphi.conf.PyphiConfig.NUMBER_OF_CORES`
- :attr:`~pyphi.conf.PyphiConfig.MAXIMUM_CACHE_MEMORY_PERCENTAGE`

  .. important::
    Only one of ``PARALLEL_CONCEPT_EVALUATION``, ``PARALLEL_CUT_EVALUATION``,
    and ``PARALLEL_COMPLEX_EVALUATION`` can be set to ``True`` at a time.

    **For most networks,** ``PARALLEL_CUT_EVALUATION`` **is the most
    efficient.** This is because the algorithm is exponential time in the
    number of nodes, so the most of the time is spent on the largest subsystem.

    You should only parallelize concept evaluation if you are just computing a
    |CauseEffectStructure|.


Memoization and caching
~~~~~~~~~~~~~~~~~~~~~~~

PyPhi provides a number of ways to cache intermediate results.

- :attr:`~pyphi.conf.PyphiConfig.CACHE_SIAS`
- :attr:`~pyphi.conf.PyphiConfig.CACHE_REPERTOIRES`
- :attr:`~pyphi.conf.PyphiConfig.CACHE_POTENTIAL_PURVIEWS`
- :attr:`~pyphi.conf.PyphiConfig.CLEAR_SUBSYSTEM_CACHES_AFTER_COMPUTING_SIA`
- :attr:`~pyphi.conf.PyphiConfig.CACHING_BACKEND`
- :attr:`~pyphi.conf.PyphiConfig.FS_CACHE_VERBOSITY`
- :attr:`~pyphi.conf.PyphiConfig.FS_CACHE_DIRECTORY`
- :attr:`~pyphi.conf.PyphiConfig.MONGODB_CONFIG`
- :attr:`~pyphi.conf.PyphiConfig.REDIS_CACHE`
- :attr:`~pyphi.conf.PyphiConfig.REDIS_CONFIG`


Logging
~~~~~~~

These settings control how PyPhi handles messages. Logs can be written to
standard output, a file, both, or none. If these simple default controls are
not flexible enough for you, you can override the entire logging configuration.
See the `documentation on Python's logger
<https://docs.python.org/3.4/library/logging.html>`_ for more information.

- :attr:`~pyphi.conf.PyphiConfig.WELCOME_OFF`
- :attr:`~pyphi.conf.PyphiConfig.LOG_STDOUT_LEVEL`
- :attr:`~pyphi.conf.PyphiConfig.LOG_FILE_LEVEL`
- :attr:`~pyphi.conf.PyphiConfig.LOG_FILE`
- :attr:`~pyphi.conf.PyphiConfig.PROGRESS_BARS`
- :attr:`~pyphi.conf.PyphiConfig.REPR_VERBOSITY`
- :attr:`~pyphi.conf.PyphiConfig.PRINT_FRACTIONS`


Numerical precision
~~~~~~~~~~~~~~~~~~~

- :attr:`~pyphi.conf.PyphiConfig.PRECISION`


The ``config`` API
~~~~~~~~~~~~~~~~~~
"""

# pylint: disable=protected-access

import contextlib
import logging
import logging.config
import os
import pprint
from copy import copy

import joblib
import yaml

from . import __about__, constants

log = logging.getLogger(__name__)


class Option:
    """A descriptor implementing PyPhi configuration options.

    Args:
        default: The default value of this ``Option``.

    Keyword Args:
        values (list): Allowed values for this option. A ``ValueError`` will
            be raised if ``values`` is not ``None`` and the option is set to
            be a value not in the list.
        on_change (function): Optional callback that is called when the value
            of the option is changed. The ``Config`` instance is passed as
            the only argument to the callback.
        doc (str): Optional docstring for the option.
    """

    def __init__(self, default, values=None, on_change=None, doc=None):
        self.default = default
        self.values = values
        self.on_change = on_change
        self.doc = doc

        # Set during ``Config`` class creation
        self.name = None

        self.__doc__ = self._docstring()

    def _docstring(self):
        default = '``default={}``'.format(repr(self.default))

        values = (', ``values={}``'.format(repr(self.values))
                  if self.values is not None else '')

        on_change = (', ``on_change={}``'.format(self.on_change.__name__)
                     if self.on_change is not None else '')

        return '{}{}{}\n{}'.format(default, values, on_change, self.doc or '')

    def __get__(self, obj, cls=None):
        if obj is None:
            return self
        return obj._values[self.name]

    def __set__(self, obj, value):
        self._validate(value)
        obj._values[self.name] = value
        self._callback(obj)

    def _validate(self, value):
        """Validate the new value."""
        if self.values and value not in self.values:
            raise ValueError(
                '{} is not a valid value for {}'.format(value, self.name))

    def _callback(self, obj):
        """Trigger any callbacks."""
        if self.on_change is not None:
            self.on_change(obj)


class ConfigMeta(type):
    """Metaclass for ``Config``.

    Responsible for setting the name of each ``Option`` when a subclass of
    ``Config`` is created; because ``Option`` objects are defined on the class,
    not the instance, their name should only be set once.

    Python 3.6 handles this exact need with the special descriptor method
    ``__set_name__`` (see PEP 487). We should use that once we drop support
    for 3.4 & 3.5.
    """

    def __init__(cls, cls_name, bases, namespace):
        super().__init__(cls_name, bases, namespace)
        for name, opt in cls.options().items():
            opt.name = name


class Config(metaclass=ConfigMeta):
    """Base configuration object.

    See ``PyphiConfig`` for usage.
    """

    def __init__(self):
        self._values = {}
        self._loaded_files = []

        # Set the default value of each ``Option``
        for name, opt in self.options().items():
            opt._validate(opt.default)
            self._values[name] = opt.default

        # Call hooks for each Option
        # (This must happen *after* all default values are set so that
        # logging can be properly configured.
        for opt in self.options().values():
            opt._callback(self)

    def __str__(self):
        return pprint.pformat(self._values, indent=2)

    def __setattr__(self, name, value):
        if name.startswith('_') or name in self.options().keys():
            super().__setattr__(name, value)
        else:
            raise ValueError('{} is not a valid config option'.format(name))

    @classmethod
    def options(cls):
        """Return a dictionary of the ``Option`` objects for this config."""
        return {k: v for k, v in cls.__dict__.items() if isinstance(v, Option)}

    def defaults(self):
        """Return the default values of this configuration."""
        return {k: v.default for k, v in self.options().items()}

    def load_dict(self, dct):
        """Load a dictionary of configuration values."""
        for k, v in dct.items():
            setattr(self, k, v)

    def load_file(self, filename):
        """Load config from a YAML file."""
        filename = os.path.abspath(filename)

        with open(filename) as f:
            self.load_dict(yaml.safe_load(f))

        self._loaded_files.append(filename)

    def snapshot(self):
        """Return a snapshot of the current values of this configuration."""
        return copy(self._values)

    def override(self, **new_values):
        """Decorator and context manager to override configuration values.

        The initial configuration values are reset after the decorated function
        returns or the context manager completes it block, even if the function
        or block raises an exception. This is intended to be used by tests
        which require specific configuration values.

        Example:
            >>> from pyphi import config
            >>> @config.override(PRECISION=20000)
            ... def test_something():
            ...     assert config.PRECISION == 20000
            ...
            >>> test_something()
            >>> with config.override(PRECISION=100):
            ...     assert config.PRECISION == 100
            ...
        """
        return _override(self, **new_values)


class _override(contextlib.ContextDecorator):
    """See ``Config.override`` for usage."""

    def __init__(self, conf, **new_values):
        self.conf = conf
        self.new_values = new_values
        self.initial_values = conf.snapshot()

    def __enter__(self):
        """Save original config values; override with new ones."""
        self.conf.load_dict(self.new_values)

    def __exit__(self, *exc):
        """Reset config to initial values; reraise any exceptions."""
        self.conf.load_dict(self.initial_values)
        return False


def configure_logging(conf):
    """Reconfigure PyPhi logging based on the current configuration."""
    logging.config.dictConfig({
        'version': 1,
        'disable_existing_loggers': False,
        'formatters': {
            'standard': {
                'format': '%(asctime)s [%(name)s] %(levelname)s '
                          '%(processName)s: %(message)s'
            }
        },
        'handlers': {
            'file': {
                'level': conf.LOG_FILE_LEVEL,
                'filename': conf.LOG_FILE,
                'class': 'logging.FileHandler',
                'formatter': 'standard',
            },
            'stdout': {
                'level': conf.LOG_STDOUT_LEVEL,
                'class': 'pyphi.log.TqdmHandler',
                'formatter': 'standard',
            }
        },
        'root': {
            'level': 'DEBUG',
            'handlers': (['file'] if conf.LOG_FILE_LEVEL else []) +
                        (['stdout'] if conf.LOG_STDOUT_LEVEL else [])
        }
    })


def configure_joblib(conf):
    constants.joblib_memory = joblib.Memory(
        location=conf.FS_CACHE_DIRECTORY, 
        verbose=conf.FS_CACHE_VERBOSITY
    )


def configure_precision(conf):
    constants.EPSILON = 10**(-conf.PRECISION)


class PyphiConfig(Config):
    """``pyphi.config`` is an instance of this class."""

    ONLY_RECOMPUTE_CONCEPT_MIPS_AFTER_SYSTEM_PARTITION = Option(True, doc="""
    In IIT 3.0, we recompute the entire CES after a system partition
    to obtain the partioned CES. In IIT 4.0, the partitioned CES has
    exactly the same mechanisms and purviews as the unpartitioned CES,
    and only concept MIPS can change as a result of a system parition.""")
    # TODO: If this is True, SYSTEM_PARITIONS_CANNOT_CREATE_NEW_CONCEPTS should be True.

    SYSTEM_PARTITIONS_CANNOT_CREATE_NEW_CONCEPTS = Option(True, doc="""
    In certain cases, making a cut can actually cause a previously reducible
    concept to become a proper, irreducible concept. Assuming this can never
    happen can increase performance significantly, however the obtained results
    are not strictly accurate.""")

    CUT_ONE_APPROXIMATION = Option(False, doc="""
    When determining the MIP for |big_phi|, this restricts the set of system
    cuts that are considered to only those that cut the inputs or outputs of a
    single node. This restricted set of cuts scales linearly with the size of
    the system; the full set of all possible bipartitions scales
    exponentially. This approximation is more likely to give theoretically
    accurate results with modular, sparsely-connected, or homogeneous
    networks.""")

    DIVERGENCE = Option('KLM', doc="""
    The measure to use when computing divergences or distances between
    repertoires, and concepts. A full list of currently installed measures
    is available by calling ``print(pyphi.distance.measures.all())``. Note
    that some measures may be unsuitable for use in conjunction with the
    extended EMD, (see ``config.CES_DISTANCE``) because they are asymmetric.

    Custom measures can be added using the ``pyphi.distance.measures.register``
    decorator. For example::

        from pyphi.distance import measures

        @measures.register('ALWAYS_ZERO')
        def always_zero(a, b):
            return 0

    This measure can then be used by setting
    ``config.DIVERGENCE = 'ALWAYS_ZERO'``.

    When using Jupyter, if you have registered a distance under one name, you
    must restart the kernel in order to re-register a distance under that same
    name.

    If the measure is asymmetric you should register it using the
    ``asymmetric`` keyword argument. See :mod:`~pyphi.distance` for examples.
    """)

    PARALLEL_CONCEPT_EVALUATION = Option(False, doc="""
    Controls whether concepts are evaluated in parallel when computing
    cause-effect structures.""")

    PARALLEL_CUT_EVALUATION = Option(False, doc="""
    Controls whether system cuts are evaluated in parallel, which is faster but
    requires more memory. If cuts are evaluated sequentially, only two
    |SystemIrreducibilityAnalysis| instances need to be in memory at once.""")

    PARALLEL_COMPLEX_EVALUATION = Option(False, doc="""
    Controls whether systems are evaluated in parallel when computing
    complexes.""")

    NUMBER_OF_CORES = Option(-1, doc="""
    Controls the number of CPU cores used to evaluate unidirectional cuts.
    Negative numbers count backwards from the total number of available cores,
    with ``-1`` meaning 'use all available cores.'""")

    MAXIMUM_CACHE_MEMORY_PERCENTAGE = Option(50, doc="""
    PyPhi employs several in-memory caches to speed up computation. However,
    these can quickly use a lot of memory for large networks or large numbers
    of them; to avoid thrashing, this setting limits the percentage of a
    system's RAM that the caches can collectively use.""")

    CACHE_SIAS = Option(False, doc="""
    PyPhi is equipped with a transparent caching system for
    |SystemIrreducibilityAnalysis| objects which stores them as they are
    computed to avoid having to recompute them later. This makes it easy to
    play around interactively with the program, or to accumulate results with
    minimal effort. For larger projects, however, it is recommended that you
    manage the results explicitly, rather than relying on the cache. For this
    reason it is disabled by default.""")

    CACHE_REPERTOIRES = Option(False, doc="""
    PyPhi caches cause and effect repertoires. This greatly improves speed, but
    can consume a significant amount of memory. If you are experiencing memory
    issues, try disabling this.""")

    CACHE_POTENTIAL_PURVIEWS = Option(False, doc="""
    Controls whether the potential purviews of mechanisms of a network are
    cached. Caching speeds up computations by not recomputing expensive
    reducibility checks, but uses additional memory.""")

    CLEAR_SUBSYSTEM_CACHES_AFTER_COMPUTING_SIA = Option(False, doc="""
    Controls whether a |Subsystem|'s repertoire and MICE caches are cleared
    with |Subsystem.clear_caches()| after computing the
    |SystemIrreducibilityAnalysis|. If you don't need to do any more
    computations after running |compute.sia()|, then enabling this may help
    conserve memory.""")

    CACHING_BACKEND = Option('fs', doc="""
    Controls whether precomputed results are stored and read from a local
    filesystem-based cache in the current directory or from a database. Set
    this to ``'fs'`` for the filesystem, ``'db'`` for the database.""")

    FS_CACHE_VERBOSITY = Option(0, on_change=configure_joblib, doc="""
    Controls how much caching information is printed if the filesystem cache is
    used. Takes a value between ``0`` and ``11``.""")

    FS_CACHE_DIRECTORY = Option('__pyphi_cache__', on_change=configure_joblib,
                                doc="""
    If the filesystem is used for caching, the cache will be stored in this
    directory. This directory can be copied and moved around if you want to
    reuse results *e.g.* on a another computer, but it must be in the same
    directory from which Python is being run.""")

    MONGODB_CONFIG = Option({
        'host': 'localhost',
        'port': 27017,
        'database_name': 'pyphi',
        'collection_name': 'cache'
    }, doc="""
    Set the configuration for the MongoDB database backend (only has an
    effect if ``CACHING_BACKEND`` is ``'db'``).""")

    REDIS_CACHE = Option(False, doc="""
    Specifies whether to use Redis to cache |MICE|.""")

    REDIS_CONFIG = Option({
        'host': 'localhost',
        'port': 6379,
        'db': 0,
        'test_db': 1,
    }, doc="""
    Configure the Redis database backend. These are the defaults in the
    provided ``redis.conf`` file.""")

    WELCOME_OFF = Option(True, doc="""
    Specifies whether to suppress the welcome message when PyPhi is imported.

    Alternatively, you may suppress the message by setting the environment
    variable ``PYPHI_WELCOME_OFF`` to any value in your shell:

    .. code-block:: bash

        export PYPHI_WELCOME_OFF='yes'

    The message will not print if either this option is ``True`` or the
    environment variable is set.""")

    LOG_FILE = Option('pyphi.log', on_change=configure_logging, doc="""
    Controls the name of the log file.""")

    LOG_FILE_LEVEL = Option('INFO', on_change=configure_logging, doc="""
    Controls the level of log messages written to the log
    file. This setting has the same possible values as
    ``LOG_STDOUT_LEVEL``.""")

    LOG_STDOUT_LEVEL = Option('WARNING', on_change=configure_logging, doc="""
    Controls the level of log messages written to standard
    output. Can be one of ``'DEBUG'``, ``'INFO'``, ``'WARNING'``, ``'ERROR'``,
    ``'CRITICAL'``, or ``None``. ``'DEBUG'`` is the least restrictive level and
    will show the most log messages. ``'CRITICAL'`` is the most restrictive
    level and will only display information about fatal errors. If set to
    ``None``, logging to standard output will be disabled entirely.""")

    PROGRESS_BARS = Option(True, doc="""
    Controls whether to show progress bars on the console.

      .. tip::
        If you are iterating over many systems rather than doing one
        long-running calculation, consider disabling this for speed.""")

<<<<<<< HEAD
    PRECISION = Option(6, doc="""
    If ``DIVERGENCE`` is ``EMD``, then the Earth Mover's Distance is calculated
=======
    PRECISION = Option(6, on_change=configure_precision, doc="""
    If ``MEASURE`` is ``EMD``, then the Earth Mover's Distance is calculated
>>>>>>> 3be44b1f
    with an external C++ library that a numerical optimizer to find a good
    approximation. Consequently, systems with analytically zero |big_phi| will
    sometimes be numerically found to have a small but non-zero amount. This
    setting controls the number of decimal places to which PyPhi will consider
    EMD calculations accurate. Values of |big_phi| lower than ``10e-PRECISION``
    will be considered insignificant and treated as zero. The default value is
    about as accurate as the EMD computations get.""")

    VALIDATE_SUBSYSTEM_STATES = Option(True, doc="""
    Controls whether PyPhi checks if the subsystems's state is possible
    (reachable with nonzero probability from some previous state), given the
    subsystem's TPM (**which is conditioned on background conditions**). If
    this is turned off, then **calculated** |big_phi| **values may not be
    valid**, since they may be associated with a subsystem that could never be
    in the given state.""")

    VALIDATE_CONDITIONAL_INDEPENDENCE = Option(True, doc="""
    Controls whether PyPhi checks if a system's TPM is conditionally
    independent.""")

    SINGLE_MICRO_NODES_WITH_SELFLOOPS_HAVE_PHI = Option(True, doc="""
    If set to ``True``, the |big_phi| value of single micro-node subsystems is
    the difference between their unpartitioned |CauseEffectStructure| (a single
    concept) and the null concept. If set to False, their |big_phi| is defined
    to be zero. Single macro-node subsystems may always be cut, regardless of
    circumstances.""")

    REPR_VERBOSITY = Option(2, values=[0, 1, 2], doc="""
    Controls the verbosity of ``__repr__`` methods on PyPhi objects. Can be set
    to ``0``, ``1``, or ``2``. If set to ``1``, calling ``repr`` on PyPhi
    objects will return pretty-formatted and legible strings, excluding
    repertoires. If set to ``2``, ``repr`` calls also include repertoires.

    Although this breaks the convention that ``__repr__`` methods should return
    a representation which can reconstruct the object, readable representations
    are convenient since the Python REPL calls ``repr`` to represent all
    objects in the shell and PyPhi is often used interactively with the
    REPL. If set to ``0``, ``repr`` returns more traditional object
    representations.""")

    PRINT_FRACTIONS = Option(True, doc="""
    Controls whether numbers in a ``repr`` are printed as fractions. Numbers
    are still printed as decimals if the fraction's denominator would be
    large. This only has an effect if ``REPR_VERBOSITY > 0``.""")

    CONCEPT_PARTITION_TYPE = Option('ALL', doc="""
    Controls the type of partition used for |small_phi| computations.

    If set to ``'BI'``, partitions will have two parts.

    If set to ``'TRI'``, partitions will have three parts. In addition,
    computations will only consider partitions that strictly partition the
    mechanism. That is, for the mechanism ``(A, B)`` and purview ``(B, C, D)``
    the partition::

      A,B    ∅
      ─── ✕ ───
       B    C,D

    is not considered, but::

       A     B
      ─── ✕ ───
       B    C,D

    is. The following is also valid::

      A,B     ∅
      ─── ✕ ─────
       ∅    B,C,D

    In addition, this setting introduces "wedge" tripartitions of the form::

       A     B     ∅
      ─── ✕ ─── ✕ ───
       B     C     D

    where the mechanism in the third part is always empty.

    Finally, if set to ``'ALL'``, all possible partitions will be tested.

    You can experiment with custom partitioning strategies using the
    ``pyphi.partition.partition_types.register`` decorator. For example::

        from pyphi.models import KPartition, Part
        from pyphi.partition import partition_types

        @partition_types.register('SINGLE_NODE')
        def single_node_partitions(mechanism, purview, node_labels=None):
           for element in mechanism:
               element = tuple([element])
               others = tuple(sorted(set(mechanism) - set(element)))

               part1 = Part(mechanism=element, purview=())
               part2 = Part(mechanism=others, purview=purview)

               yield KPartition(part1, part2, node_labels=node_labels)

    This generates the set of partitions that cut connections between a single
    mechanism element and the entire purview. The mechanism and purview of each
    |Part| remain undivided - only connections *between* parts are severed.

    You can use this new partititioning scheme by setting
    ``config.CONCEPT_PARTITION_TYPE = 'SINGLE_NODE'``.

    See :mod:`~pyphi.partition` for more examples.""")

    PICK_SMALLEST_PURVIEW = Option(True, doc="""
    When computing a |MIC| or |MIE|, it is possible for several MIPs to have
    the same |small_phi| value. If this setting is set to ``True`` the MIP with
    the smallest purview is chosen; otherwise, the one with largest purview is
    chosen.""")

    CONCEPTS_MUST_HAVE_BOTH_CAUSES_AND_EFFECTS = Option(True, doc="""
    When computing a |CauseEffectStructure|, control whether a concept must have both
    an irreducible cause and an irreudcible effect in order to be included in the CES.
    If ``False``, neither a cause nor effect is required. """)

    CES_DISTANCE = Option("SUM_OF_SMALL_PHI", doc="""
    If set to ``XEMD``, the distance between cause-effect structures (when
    computing a |SystemIrreducibilityAnalysis|) is calculated using the
    extended EMD. If set to ``SUM_OF_SMALL_PHI``, the difference between the
    sum of |small_phi| in the cause-effect structures is used instead.""")

    SPECIFICATION_RATIO = Option(True, values=[True, False],
    doc="""Use a system-level specification ratio when computing |big_phi|. This ratio
    assumes that the maximum possible intrinsic information for a system of size n is
    sum(k*(n choose k)) for k from 1 to n. This represents a system with (n choose k)
    mechanism of order k, each of which has a phi of k.""")

    SYSTEM_PARTITION_TYPE = Option("UNIDIRECTIONAL", doc="""
    Controls whether system partitions are ``BIDIRECTIONAL`` (i.e. one cannot cut A->B
    without also cutting B->A) or ``UNIDIRECTIONAL``.""")

    CUT_SYSTEM_CAUSES_AND_EFFECTS_INDEPENDENTLY = Option(True, values=[True, False],
    doc=""" If set to ``False``, then traditional IIT 3.0 cuts will be used when
    computing |big_phi|. These are system bipartitions which use the same
    partitioning to check both the system's causes and effects. If set to
    ``True``, then the system's causes and effects are checked independently,
    though still with unidirectional bipartitions (systems will have both
    a cause MIP and an effect MIP).""")

    BREAK_MICE_TIES_USING_BIG_PHI = Option(True, values=[True, False],
    doc="""After MICs and MIEs for a given mechanism are computed, there may be ties
    between e.g. MICs. When ``True``, a |SystemIrreducibilityAnalysis| will consider all
    possible ways to resolve these ties, and choose the particular resolution that
    maximizes |big_phi|. This does NOT yet resolve ties in the partitioned CES, so this
    option can only be used when ``ONLY_RECOMPUTE_CONCEPT_MIPS_AFTER_SYSTEM_PARTITION`` is
    ``True``.""")

    INCLUDE_RELATIONS_IN_BIG_PHI = Option(True, values=[True, False],
    doc="""Include relations in |big_phi|. Should be used with ``SPECIFICATION_RATIO```
    set to ``True``, at a minimum.""")

    def log(self):
        """Log current settings."""
        log.info('PyPhi v%s', __about__.__version__)
        if self._loaded_files:
            log.info('Loaded configuration from %s', self._loaded_files)
        else:
            log.info('Using default configuration (no configuration file '
                     'provided)')
        log.info('Current PyPhi configuration:\n %s', str(self))


PYPHI_CONFIG_FILENAME = 'pyphi_config.yml'

config = PyphiConfig()

# Try and load the config file
if os.path.exists(PYPHI_CONFIG_FILENAME):
    config.load_file(PYPHI_CONFIG_FILENAME)

# Log the PyPhi version and loaded configuration
config.log()<|MERGE_RESOLUTION|>--- conflicted
+++ resolved
@@ -363,7 +363,7 @@
 
 def configure_joblib(conf):
     constants.joblib_memory = joblib.Memory(
-        location=conf.FS_CACHE_DIRECTORY, 
+        location=conf.FS_CACHE_DIRECTORY,
         verbose=conf.FS_CACHE_VERBOSITY
     )
 
@@ -547,13 +547,8 @@
         If you are iterating over many systems rather than doing one
         long-running calculation, consider disabling this for speed.""")
 
-<<<<<<< HEAD
-    PRECISION = Option(6, doc="""
+    PRECISION = Option(6, on_change=configure_precision, doc="""
     If ``DIVERGENCE`` is ``EMD``, then the Earth Mover's Distance is calculated
-=======
-    PRECISION = Option(6, on_change=configure_precision, doc="""
-    If ``MEASURE`` is ``EMD``, then the Earth Mover's Distance is calculated
->>>>>>> 3be44b1f
     with an external C++ library that a numerical optimizer to find a good
     approximation. Consequently, systems with analytically zero |big_phi| will
     sometimes be numerically found to have a small but non-zero amount. This
